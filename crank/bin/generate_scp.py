#! /usr/bin/env python
# -*- coding: utf-8 -*-
# vim:fenc=utf-8
#
# Copyright (c) 2020 Kazuhiro KOBAYASHI <root.4mac@gmail.com>
#
# Distributed under terms of the MIT license.

"""
Generate kaldi-like scp related files for crank

"""

import sys
import argparse
import random
import yaml
import logging
from pathlib import Path

logging.basicConfig(
    level=logging.INFO,
    stream=sys.stdout,
    format="%(asctime)s (%(module)s:%(lineno)d) " "%(levelname)s: %(message)s",
)


def generate_scp(tdir, spkr, wavfs):
    def write_lines(path, lines):
        with open(str(path), "a") as fp:
            for line in lines:
                fp.write("{}\n".format(line))
        logging.info("{} generated".format(str(path)))

    wavscp, utt2spk, spk2utt = [], [], [spkr]
    for f in wavfs:
        # wavscp
        uid = spkr + "_" + f.stem
        path = str(f)
        wavscp.append("{} {}".format(uid, path))

        # utt2spk
        utt2spk.append("{} {}".format(uid, spkr))

        # spk2utt
        spk2utt.append(uid)
    spk2utt = [" ".join(spk2utt)]

    tdir.mkdir(parents=True, exist_ok=True)
    write_lines(tdir / "wav.scp", wavscp)
    write_lines(tdir / "utt2spk", utt2spk)
    write_lines(tdir / "spk2utt", spk2utt)


def create_spkr_yml(path, spkrs):
    spkr_yml = {}
    for spkr in spkrs:
        spkr_yml[spkr] = {"minf0": 40, "maxf0": 700, "npow": -20}
    with open(path, "w") as fp:
        yaml.dump(spkr_yml, fp)


def main():
    dcp = "generate scp and spkr files"
    parser = argparse.ArgumentParser(description=dcp)
    parser.add_argument(
        "--shuffle", default=False, action="store_true", help="Randomize"
    )
    parser.add_argument("--wavdir", type=str, help="wav directory")
    parser.add_argument("--scpdir", type=str, help="scp directory")
    parser.add_argument("--spkr_yml", type=str, help="yml file for speaker params")
    parser.add_argument(
        "--dev_utterances", type=int, default=5, help="# of development utterances"
    )
    parser.add_argument(
        "--eval_utterances", type=int, default=0, help="# of evaluate utterances"
    )
    parser.add_argument(
        "--eval_speakers", type=str, nargs="*", help="name of evaluation speakers"
    )
    parser.add_argument("--verbose", type=int, default=1,
                        help="logging level. higher is more logging. (default=1)")
    args = parser.parse_args()

    # set logger
    if args.verbose > 1:
        logging.basicConfig(
            level=logging.DEBUG, format="%(asctime)s (%(module)s:%(lineno)d) %(levelname)s: %(message)s")
    elif args.verbose > 0:
        logging.basicConfig(
            level=logging.INFO, format="%(asctime)s (%(module)s:%(lineno)d) %(levelname)s: %(message)s")
    else:
        logging.basicConfig(
            level=logging.WARN, format="%(asctime)s (%(module)s:%(lineno)d) %(levelname)s: %(message)s")
        logging.warning('Skip DEBUG/INFO messages')

    spkrs = [s.name for s in sorted(list(Path(args.wavdir).iterdir()))]
    if not Path(args.spkr_yml).exists():
        create_spkr_yml(args.spkr_yml, spkrs)

<<<<<<< HEAD
    for spkr in spkrs:
        spkrdir = Path(args.wavdir) / spkr
        wavfs = [f for f in sorted(spkrdir.glob("**/*.wav"))]

        if args.shuffle:
            wavfs = random.sample(wavfs, len(wavfs))

        if args.eval_speakers[0] == "":
            if args.eval_utterances == 0:
                # overlap dev and eval
                generate_scp(
                    args.scpdir, spkr, wavfs[: -args.dev_utterances], phase="train"
                )
                generate_scp(
                    args.scpdir, spkr, wavfs[-args.dev_utterances :], phase="dev"
                )
                generate_scp(
                    args.scpdir, spkr, wavfs[-args.dev_utterances :], phase="eval"
                )
            else:
                # not overlap dev and eval
                de = args.dev_utterances + args.eval_utterances
                generate_scp(args.scpdir, spkr, wavfs[:-de], phase="train")
                generate_scp(
                    args.scpdir,
                    spkr,
                    wavfs[-de : -de + args.dev_utterances],
                    phase="dev",
                )
                generate_scp(
                    args.scpdir, spkr, wavfs[-args.eval_utterances :], phase="eval"
                )
        else:
            # use eval spkr for eval
            if spkr not in args.eval_speakers:
                generate_scp(
                    args.scpdir, spkr, wavfs[: -args.dev_utterances], phase="train"
                )
                generate_scp(
                    args.scpdir, spkr, wavfs[-args.dev_utterances :], phase="dev"
                )
            else:
                generate_scp(args.scpdir, spkr, wavfs, phase="eval")
=======
    scpdir = Path(args.scpdir)
    n_dev = args.dev_utterances
    n_eval = args.eval_utterances

    if not scpdir.exists():
        for spkr in spkrs:
            spkrdir = Path(args.wavdir) / spkr
            wavfs = [f for f in sorted(spkrdir.glob("**/*.wav"))]

            if args.shuffle:
                wavfs = random.sample(wavfs, len(wavfs))

            if args.eval_speakers[0] == "":
                if args.eval_utterances == 0:
                    if args.dev_utterances != 0:
                        # overlap dev and eval
                        generate_scp(scpdir / "train", spkr, wavfs[:-n_dev])
                        generate_scp(scpdir / "dev", spkr, wavfs[-n_dev:])
                        generate_scp(scpdir / "eval", spkr, wavfs[-n_dev:])
                    else:
                        raise ValueError(
                            "You need to make non-zero either dev or eval."
                        )
                else:
                    if args.dev_utterances != 0:
                        # not overlap dev and eval
                        de = n_dev + n_eval
                        generate_scp(scpdir / "train", spkr, wavfs[:-de])
                        generate_scp(scpdir / "dev", spkr, wavfs[-de : -de + n_dev])
                        generate_scp(scpdir / "eval", spkr, wavfs[-n_eval:])
                    else:
                        # no dev
                        generate_scp(scpdir / "train", spkr, wavfs[:-n_eval])
                        generate_scp(scpdir / "dev", spkr, wavfs[:-n_eval])
                        generate_scp(scpdir / "eval", spkr, wavfs[-n_eval:])
            else:
                # use eval spkr for eval
                if spkr not in args.eval_speakers:
                    generate_scp(scpdir / "train", spkr, wavfs[:-n_dev])
                    generate_scp(scpdir / "dev", spkr, wavfs[-n_dev:])
                else:
                    generate_scp(scpdir / "eval", spkr, wavfs)
    else:
        logging.info("scp directory already exists: {}".format(args.scpdir))
>>>>>>> 43f77e30


if __name__ == "__main__":
    main()<|MERGE_RESOLUTION|>--- conflicted
+++ resolved
@@ -98,51 +98,6 @@
     if not Path(args.spkr_yml).exists():
         create_spkr_yml(args.spkr_yml, spkrs)
 
-<<<<<<< HEAD
-    for spkr in spkrs:
-        spkrdir = Path(args.wavdir) / spkr
-        wavfs = [f for f in sorted(spkrdir.glob("**/*.wav"))]
-
-        if args.shuffle:
-            wavfs = random.sample(wavfs, len(wavfs))
-
-        if args.eval_speakers[0] == "":
-            if args.eval_utterances == 0:
-                # overlap dev and eval
-                generate_scp(
-                    args.scpdir, spkr, wavfs[: -args.dev_utterances], phase="train"
-                )
-                generate_scp(
-                    args.scpdir, spkr, wavfs[-args.dev_utterances :], phase="dev"
-                )
-                generate_scp(
-                    args.scpdir, spkr, wavfs[-args.dev_utterances :], phase="eval"
-                )
-            else:
-                # not overlap dev and eval
-                de = args.dev_utterances + args.eval_utterances
-                generate_scp(args.scpdir, spkr, wavfs[:-de], phase="train")
-                generate_scp(
-                    args.scpdir,
-                    spkr,
-                    wavfs[-de : -de + args.dev_utterances],
-                    phase="dev",
-                )
-                generate_scp(
-                    args.scpdir, spkr, wavfs[-args.eval_utterances :], phase="eval"
-                )
-        else:
-            # use eval spkr for eval
-            if spkr not in args.eval_speakers:
-                generate_scp(
-                    args.scpdir, spkr, wavfs[: -args.dev_utterances], phase="train"
-                )
-                generate_scp(
-                    args.scpdir, spkr, wavfs[-args.dev_utterances :], phase="dev"
-                )
-            else:
-                generate_scp(args.scpdir, spkr, wavfs, phase="eval")
-=======
     scpdir = Path(args.scpdir)
     n_dev = args.dev_utterances
     n_eval = args.eval_utterances
@@ -187,7 +142,6 @@
                     generate_scp(scpdir / "eval", spkr, wavfs)
     else:
         logging.info("scp directory already exists: {}".format(args.scpdir))
->>>>>>> 43f77e30
 
 
 if __name__ == "__main__":
