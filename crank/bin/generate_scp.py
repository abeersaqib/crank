--- conflicted
+++ resolved
@@ -112,10 +112,6 @@
 
             if args.eval_speakers[0] == "":
                 if args.eval_utterances == 0:
-<<<<<<< HEAD
-                    if args.dev_utterances != 0:
-=======
->>>>>>> 7ac06228
                         # overlap dev and eval
                         generate_scp(scpdir / "train", spkr, wavfs[:-n_dev])
                         generate_scp(scpdir / "dev", spkr, wavfs[-n_dev:])
@@ -145,10 +141,6 @@
                     generate_scp(scpdir / "eval", spkr, wavfs)
     else:
         logging.info("scp directory already exists: {}".format(args.scpdir))
-<<<<<<< HEAD
-=======
->>>>>>> 1e59783157c031fc9e76e874e6bb7835bbe08e3a
->>>>>>> 7ac06228
 
 
 if __name__ == "__main__":
