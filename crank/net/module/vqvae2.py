--- conflicted
+++ resolved
@@ -40,14 +40,7 @@
         x = x.transpose(1, 2)
         if spkrvec is not None:
             spkremb = self.spkr_embedding(spkrvec)
-<<<<<<< HEAD
             dec_h = spkremb if dec_h is None else torch.cat([dec_h, spkremb], axis=-1)
-=======
-            if dec_h is not None:
-                dec_h = torch.cat([dec_h, spkremb], axis=-1)
-            else:
-                dec_h = spkremb
->>>>>>> bc958aaa
         enc_h = enc_h.transpose(1, 2) if enc_h is not None else None
         dec_h = dec_h.transpose(1, 2) if dec_h is not None else None
 
