--- conflicted
+++ resolved
@@ -132,17 +132,8 @@
                 elif io == "recon":
                     feats = batch["feats"]
                     decoded = o["decoded"]
-<<<<<<< HEAD
                     loss["l1_{}".format(lbl)] = self.criterion["fl1"](decoded, feats, mask=mask)
                     loss["mse_{}".format(lbl)] = self.criterion["fmse"](decoded, feats, mask=mask)
-=======
-                    loss["l1_{}".format(lbl)] = self.criterion["fl1"](
-                        feats, decoded, mask=mask
-                    )
-                    loss["mse_{}".format(lbl)] = self.criterion["fmse"](
-                        feats, decoded, mask=mask
-                    )
->>>>>>> 66b6c9b3
                     loss["stft_{}".format(lbl)] = self.criterion["fstft"](
                         o["decoded"], batch["feats"]
                     )
