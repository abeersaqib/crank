--- conflicted
+++ resolved
@@ -165,41 +165,11 @@
         loss["G"] += self.conf["alphas"]["adv"] * loss["adv"]
         return loss
 
-<<<<<<< HEAD
-    def calculate_acgan_loss(self, spkr_cls, h_scalar, loss, label="adv", model="G"):
-        loss["ce_{}".format(label)] = self.criterion["ce"](
-            spkr_cls.reshape(-1, spkr_cls.size(2)), h_scalar.reshape(-1)
-        )
-        loss[model] += self.conf["alphas"]["ce"] * loss["ce_{}".format(label)]
-        return loss
-
-    def calculate_discriminator_loss(self, batch, decoded, h_scaler, loss):
-        mask = batch["mask"]
-        feats = batch["feats_sa"] if self.conf["spec_augment"] else batch["feats"]
-        fake_sample = (
-            self.model["D"].forward(decoded.detach().transpose(1, 2)).transpose(1, 2)
-        )
-        real_sample = self.model["D"].forward(feats.transpose(1, 2)).transpose(1, 2)
-
-        if self.conf["acgan_flag"]:
-            fake_sample, spkr_cls_fake = torch.split(
-                fake_sample, [1, self.n_spkrs], dim=2
-            )
-            real_sample, spkr_cls_real = torch.split(
-                real_sample, [1, self.n_spkrs], dim=2
-            )
-            loss = self.calculate_acgan_loss(
-                spkr_cls_fake, h_scaler, loss, label="fake", model="D"
-            )
-            loss = self.calculate_acgan_loss(
-                spkr_cls_real, h_scaler, loss, label="real", model="D"
-=======
     def calculate_discriminator_loss(self, sample, h_scalar, mask, loss, label="real"):
         if self.conf["acgan_flag"]:
             sample, spkr_cls = torch.split(sample, [1, self.n_spkrs], dim=2)
             loss = self.calculate_acgan_loss(
                 spkr_cls, h_scalar, loss, label=label, model="D"
->>>>>>> c30e9c13
             )
         sample = sample.masked_select(mask)
         if label == "real":
