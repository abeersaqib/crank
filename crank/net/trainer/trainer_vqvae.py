--- conflicted
+++ resolved
@@ -164,25 +164,15 @@
         mask = batch["mask"]
         feats = batch["feats"]
         decoded = outputs["decoded"]
-<<<<<<< HEAD
-        spkr_cls = outputs["spkr_cls"]
         loss["l1"] = self.criterion["fl1"](decoded, feats, mask=mask)
         loss["mse"] = self.criterion["fmse"](decoded, feats, mask=mask)
         loss["stft"] = self.criterion["fstft"](decoded, feats)
-        loss["ce"] = self.criterion["ce"](
-            spkr_cls.reshape(-1, spkr_cls.size(2)), batch["org_h_scalar"].reshape(-1)
-        )
-=======
-        loss["l1"] = self.criterion["fl1"](feats, decoded, mask=mask)
-        loss["mse"] = self.criterion["fmse"](feats, decoded, mask=mask)
-        loss["stft"] = self.criterion["fstft"](feats, decoded)
         if self.conf["encoder_spkr_classifier"]:
             loss["ce"] = self.criterion["ce"](
                 outputs["spkr_cls"].reshape(-1, outputs["spkr_cls"].size(2)),
                 batch["org_h_scalar"].reshape(-1),
             )
->>>>>>> 66b6c9b3
-
+            
         # loss for vq
         encoded = outputs["encoded"]
         emb_idx = outputs["emb_idx"]
